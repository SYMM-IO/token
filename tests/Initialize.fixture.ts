import { SignerWithAddress } from "@nomicfoundation/hardhat-ethers/signers"
<<<<<<< HEAD
import { ethers, run } from "hardhat"
import { SymmAllocationClaimer, Symmio, SymmVesting, Vesting } from "../typechain-types"
=======
import { e } from "../utils"
import { SymmAllocationClaimer, Symmio, Vesting, SymmStaking } from "../typechain-types";
>>>>>>> eb5a718f

export class RunContext {
	signers!: {
		admin: SignerWithAddress
		setter: SignerWithAddress
		user1: SignerWithAddress
		user2: SignerWithAddress
		symmioFoundation: SignerWithAddress
		vestingPenaltyReceiver: SignerWithAddress
	}
	symmioToken!: Symmio
	claimSymm!: SymmAllocationClaimer
<<<<<<< HEAD
	vesting!: SymmVesting
=======
	vesting!: Vesting
	symmStaking !: SymmStaking
>>>>>>> eb5a718f
}

export async function initializeFixture(): Promise<RunContext> {
	let context = new RunContext()
	const signers: SignerWithAddress[] = await ethers.getSigners()
	context.signers = {
		admin: signers[0],
		setter: signers[1],
		user1: signers[2],
		user2: signers[3],
		symmioFoundation: signers[4],
		vestingPenaltyReceiver: signers[5],
	}

	context.symmioToken = await run("deploy:SymmioToken", {
		name: "SYMMIO",
		symbol: "SYMM",
		admin: await context.signers.admin.getAddress(),
	})

	context.claimSymm = await run("deploy:SymmAllocationClaimer", {
		admin: await context.signers.admin.getAddress(),
		setter: await context.signers.setter.getAddress(),
		token: await context.symmioToken.getAddress(),
		symmioFoundation: await context.signers.symmioFoundation.getAddress(),
		mintFactor: "500000000000000000", //5e17 => %50
	})

<<<<<<< HEAD
	context.vesting = await run("deploy:Vesting", {
		admin: await context.signers.admin.getAddress(),
		lockedClaimPenaltyReceiver: await context.signers.vestingPenaltyReceiver.getAddress(),
=======
	// context.vesting = await run("deploy:Vesting", {
	// 	admin: context.signers.admin.getAddress(),
	// 	totalTime: "23328000", //9 months: 9*30*24*60*60
	// 	startTime: Math.floor(Date.now() / 1000) - 5184000, //two months: 2*30*24*60*60,
	// 	symmAddress: context.symmioToken.getAddress()
	// })

	context.symmStaking = await run("deploy:SymmStaking", {
		admin: await context.signers.admin.getAddress(),
		stakingToken: await context.symmioToken.getAddress()
>>>>>>> eb5a718f
	})

	await context.symmioToken.grantRole(await context.symmioToken.MINTER_ROLE(), context.signers.admin)

	const roles = [
		await context.claimSymm.SETTER_ROLE(),
		await context.claimSymm.MINTER_ROLE(),
		await context.claimSymm.PAUSER_ROLE(),
		await context.claimSymm.UNPAUSER_ROLE(),
	]
	for (const role of roles) await context.claimSymm.grantRole(role, await context.signers.admin.getAddress())

	await context.symmioToken.grantRole(await context.symmioToken.MINTER_ROLE(), await context.claimSymm.getAddress())
	await context.symmioToken.grantRole(await context.symmioToken.MINTER_ROLE(), await context.signers.admin.getAddress())
	await context.symmStaking.grantRole(await context.symmStaking.REWARD_MANAGER_ROLE(), await context.signers.admin.getAddress());

	return context
}<|MERGE_RESOLUTION|>--- conflicted
+++ resolved
@@ -1,11 +1,8 @@
 import { SignerWithAddress } from "@nomicfoundation/hardhat-ethers/signers"
-<<<<<<< HEAD
 import { ethers, run } from "hardhat"
-import { SymmAllocationClaimer, Symmio, SymmVesting, Vesting } from "../typechain-types"
-=======
 import { e } from "../utils"
 import { SymmAllocationClaimer, Symmio, Vesting, SymmStaking } from "../typechain-types";
->>>>>>> eb5a718f
+
 
 export class RunContext {
 	signers!: {
@@ -18,12 +15,9 @@
 	}
 	symmioToken!: Symmio
 	claimSymm!: SymmAllocationClaimer
-<<<<<<< HEAD
-	vesting!: SymmVesting
-=======
 	vesting!: Vesting
 	symmStaking !: SymmStaking
->>>>>>> eb5a718f
+
 }
 
 export async function initializeFixture(): Promise<RunContext> {
@@ -52,11 +46,11 @@
 		mintFactor: "500000000000000000", //5e17 => %50
 	})
 
-<<<<<<< HEAD
+
 	context.vesting = await run("deploy:Vesting", {
 		admin: await context.signers.admin.getAddress(),
 		lockedClaimPenaltyReceiver: await context.signers.vestingPenaltyReceiver.getAddress(),
-=======
+
 	// context.vesting = await run("deploy:Vesting", {
 	// 	admin: context.signers.admin.getAddress(),
 	// 	totalTime: "23328000", //9 months: 9*30*24*60*60
@@ -67,7 +61,6 @@
 	context.symmStaking = await run("deploy:SymmStaking", {
 		admin: await context.signers.admin.getAddress(),
 		stakingToken: await context.symmioToken.getAddress()
->>>>>>> eb5a718f
 	})
 
 	await context.symmioToken.grantRole(await context.symmioToken.MINTER_ROLE(), context.signers.admin)
